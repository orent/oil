--- conflicted
+++ resolved
@@ -184,22 +184,14 @@
     $(cat $abs_c_module_srcs) \
     Modules/ovm.c \
     -l m \
-<<<<<<< HEAD
-    -l readline -l termcap \
-=======
     -l readline \
->>>>>>> ff9340b3
     "$@" \
     || true
   popd
 
   # NOTE:
-<<<<<<< HEAD
-  # -l readline -l termcap -- for Python readline
-=======
   # -l readline -l termcap -- for Python readline.  Hm it builds without -l
   # termcap.
->>>>>>> ff9340b3
   # -l z , for zlibmodule.c, for zipimport
   # I think zlib is a statically linked dependency only, but it's still better
   # not to have it.
